--- conflicted
+++ resolved
@@ -8,21 +8,14 @@
 import 'package:logging/logging.dart';
 
 void main() {
-  late A2uiMessageProcessor manager;
+  late A2uiMessageProcessor processor;
   final testCatalog = Catalog([
     CoreCatalogItems.button,
     CoreCatalogItems.text,
   ], catalogId: 'test_catalog');
 
   setUp(() {
-<<<<<<< HEAD
-    manager = A2uiMessageProcessor(
-      catalogs: [testCatalog],
-      configuration: const GenUiConfiguration(),
-    );
-=======
-    manager = GenUiManager(catalogs: [testCatalog]);
->>>>>>> 892e4a2e
+    processor = A2uiMessageProcessor(catalogs: [testCatalog]);
   });
 
   testWidgets('SurfaceWidget builds a widget from a definition', (
@@ -48,10 +41,10 @@
         },
       ),
     ];
-    manager.handleMessage(
+    processor.handleMessage(
       SurfaceUpdate(surfaceId: surfaceId, components: components),
     );
-    manager.handleMessage(
+    processor.handleMessage(
       const BeginRendering(
         surfaceId: surfaceId,
         root: 'root',
@@ -61,7 +54,7 @@
 
     await tester.pumpWidget(
       MaterialApp(
-        home: GenUiSurface(host: manager, surfaceId: surfaceId),
+        home: GenUiSurface(host: processor, surfaceId: surfaceId),
       ),
     );
 
@@ -90,10 +83,10 @@
         },
       ),
     ];
-    manager.handleMessage(
+    processor.handleMessage(
       SurfaceUpdate(surfaceId: surfaceId, components: components),
     );
-    manager.handleMessage(
+    processor.handleMessage(
       const BeginRendering(
         surfaceId: surfaceId,
         root: 'root',
@@ -103,7 +96,7 @@
 
     await tester.pumpWidget(
       MaterialApp(
-        home: GenUiSurface(host: manager, surfaceId: surfaceId),
+        home: GenUiSurface(host: processor, surfaceId: surfaceId),
       ),
     );
 
@@ -124,11 +117,11 @@
           },
         ),
       ];
-      manager.handleMessage(
+      processor.handleMessage(
         SurfaceUpdate(surfaceId: surfaceId, components: components),
       );
-      // Request a catalogId that doesn't exist in the manager.
-      manager.handleMessage(
+      // Request a catalogId that doesn't exist in the processor.
+      processor.handleMessage(
         const BeginRendering(
           surfaceId: surfaceId,
           root: 'root',
@@ -141,7 +134,7 @@
 
       await tester.pumpWidget(
         MaterialApp(
-          home: GenUiSurface(host: manager, surfaceId: surfaceId),
+          home: GenUiSurface(host: processor, surfaceId: surfaceId),
         ),
       );
 
